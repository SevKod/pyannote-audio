# Changelog

## Version 3.0 (xxxx-xx-xx)

### Highlights

- *"Harder"*. Fixed [major reproducibility issue](https://github.com/pyannote/pyannote-audio/issues/1370) with Ampere (A100) NVIDIA GPUs
    In case you tried `pyannote.audio` pretrained pipelines in the past on Ampera (A100) NVIDIA GPUs
    and were disappointed by the accuracy, please give it another try with this new version.
- "Better".
- "Faster".
- "Stronger".

### Breaking changes

  - BREAKING(task): rename `Segmentation` task to `SpeakerDiarization`
  - BREAKING(task): remove support for variable chunk duration for segmentation tasks
  - BREAKING(pipeline): pipeline defaults to CPU (use `pipeline.to(device)`)
  - BREAKING(pipeline): remove `SpeakerSegmentation` pipeline (use `SpeakerDiarization` pipeline)
  - BREAKING(pipeline): remove support for `FINCHClustering` and `HiddenMarkovModelClustering`
  - BREAKING(pipeline): remove `segmentation_duration` parameter from `SpeakerDiarization` pipeline (defaults to `duration` of segmentation model)
  - BREAKING(setup): drop support for Python 3.7
  - BREAKING(io): channels are now 0-indexed (used to be 1-indexed)
  - BREAKING(io): multi-channel audio is no longer downmixed to mono by default.
    You should update how `pyannote.audio.core.io.Audio` is instantiated:
    * replace `Audio()` by `Audio(mono="downmix")`;
    * replace `Audio(mono=True)` by `Audio(mono="downmix")`;
    * replace `Audio(mono=False)` by `Audio()`.
  - BREAKING(model): get rid of (flaky) `Model.introspection`
    If, for some weird reason, you wrote some custom code based on that,
    you should instead rely on `Model.example_output`.


### Features and improvements

  - feat(task): add support for multi-task models
  - feat(pipeline): send pipeline to device with `pipeline.to(device)`
  - feat(pipeline): make `segmentation_batch_size` and `embedding_batch_size` mutable in `SpeakerDiarization` pipeline (they now default to `1`)
  - feat(task): add [powerset](https://arxiv.org/PLACEHOLDER) support to `SpeakerDiarization` task
  - feat(pipeline): add progress hook to pipelines
  - feat(pipeline): check version compatibility at load time
  - feat(task): add support for label scope in speaker diarization task
  - feat(task): add support for missing classes in multi-label segmentation task
  - improve(task): load metadata as tensors rather than pyannote.core instances
  - improve(task): improve error message on missing specifications

### Fixes and improvements

  - fix(pipeline): fix reproducibility issue with Ampere CUDA devices
  - fix(pipeline): fix support for IOBase audio
  - fix(pipeline): fix corner case with no speaker
<<<<<<< HEAD
  - fix(train): prevent metadata preparation to happen twice
=======
  - improve(task): shorten and improve structure of Tensorboard tags
>>>>>>> 7379f1c8

### Dependencies

  - setup: switch to torch 2.0+, torchaudio 2.0+, soundfile 0.12+, lightning 2.0+, torchmetrics 0.11+
  - setup: switch to pyannote.core 5.0+ and pyannote.database 5.0+
  - setup: switch to speechbrain 0.5.14+

## Version 2.1.1 (2022-10-27)

  - BREAKING(pipeline): rewrite speaker diarization pipeline
  - feat(pipeline): add option to optimize for DER variant
  - feat(clustering): add support for NeMo speaker embedding
  - feat(clustering): add FINCH clustering
  - feat(clustering): add min_cluster_size hparams to AgglomerativeClustering
  - feat(hub): add support for private/gated models
  - setup(hub): switch to latest hugginface_hub API
  - fix(pipeline): fix support for missing reference in Resegmentation pipeline
  - fix(clustering) fix corner case where HMM.fit finds too little states

## Version 2.0.1 (2022-07-20)

  - BREAKING: complete rewrite
  - feat: much better performance
  - feat: Python-first API
  - feat: pretrained pipelines (and models) on Huggingface model hub
  - feat: multi-GPU training with pytorch-lightning
  - feat: data augmentation with torch-audiomentations
  - feat: Prodigy recipe for model-assisted audio annotation

## Version 1.1.2 (2021-01-28)

  - fix: make sure master branch is used to load pretrained models (#599)

## Version 1.1 (2020-11-08)

  - last release before complete rewriting

## Version 1.0.1 (2018--07-19)

  - fix: fix regression in Precomputed.__call__ (#110, #105)

## Version 1.0 (2018-07-03)

  - chore: switch from keras to pytorch (with tensorboard support)
  - improve: faster & better traning (`AutoLR`, advanced learning rate schedulers, improved batch generators)
  - feat: add tunable speaker diarization pipeline (with its own tutorial)
  - chore: drop support for Python 2 (use Python 3.6 or later)

## Version 0.3.1 (2017-07-06)

  - feat: add python 3 support
  - chore: rewrite neural speaker embedding using autograd
  - feat: add new embedding architectures
  - feat: add new embedding losses
  - chore: switch to Keras 2
  - doc: add tutorial for (MFCC) feature extraction
  - doc: add tutorial for (LSTM-based) speech activity detection
  - doc: add tutorial for (LSTM-based) speaker change detection
  - doc: add tutorial for (TristouNet) neural speaker embedding

## Version 0.2.1 (2017-03-28)

  - feat: add LSTM-based speech activity detection
  - feat: add LSTM-based speaker change detection
  - improve: refactor LSTM-based speaker embedding
  - feat: add librosa basic support
  - feat: add SMORMS3 optimizer

## Version 0.1.4 (2016-09-26)

  - feat: add 'covariance_type' option to BIC segmentation

## Version 0.1.3 (2016-09-23)

  - chore: rename sequence generator in preparation of the release of
    TristouNet reproducible research package.

## Version 0.1.2 (2016-09-22)

  - first public version<|MERGE_RESOLUTION|>--- conflicted
+++ resolved
@@ -49,11 +49,8 @@
   - fix(pipeline): fix reproducibility issue with Ampere CUDA devices
   - fix(pipeline): fix support for IOBase audio
   - fix(pipeline): fix corner case with no speaker
-<<<<<<< HEAD
   - fix(train): prevent metadata preparation to happen twice
-=======
   - improve(task): shorten and improve structure of Tensorboard tags
->>>>>>> 7379f1c8
 
 ### Dependencies
 
